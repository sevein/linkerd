## x.x.x

* Add a `debugTrace` parameter to the `tracers` config section, which enables
  printing all traces to the console.
* Add etcd backed dtab storage.
<<<<<<< HEAD
* Add announcer support!  linkerd can now announce to service discovery backends!
  * Add zk announcer.
=======
* Introduce a default HTTP response classifier so that 5XX responses
  are marked as failures.
>>>>>>> 70b8580d

## 0.4.0

* Add a `bindingTimeoutMs` router parameter to configure the maximum amount of
  time to spend binding a path.
* Add experimental support for storing dtabs in Kubernetes via the
  ThirdPartyResource API (which must be enabled in your cluster).
* **Breaking api change** in namerd: dtabs are now string-encoded
  rather than thrift-encoded.
* Add `/api/1/bind`, `/api/1/addr`, and `/api/1/delegate` HTTP APIs to namerd
  * Most HTTP APIs now support `?watch=true` for returning updates via a
    streaming response.
* Add ACL and authentication support to the ZooKeeper DtabStore.
* Support wildcards in dtabs!
* New linkerd dashboard is now enabled by default!! :chart_with_upwards_trend:

## 0.3.1

* Add beta version of linkerd dashboard version 2.0.  Try it out at
  `/dashboard` on the linkerd admin site. :chart_with_upwards_trend:
* Support Zipkin tracer configuration via config file, to enable automatic
  export of tracing data from linkerd to a Zipkin collector.
* namerd's HTTP dtab API now supports the HEAD and DELETE methods
* Tear-down address observations in namerd if a service is deleted

## 0.3.0

* Added :sparkles: namerd :sparkles: : a service for managing linkerd (and finagle)
  name delegation.
* **Breaking change** to configs: `httpUriInDst` is now specified under the
  `identifier` header (see linkerd/docs/config.md for add'l info)
* Add a `ttlMs` marathon namer config option to configure the polling
  timeout against the marathon API.
* Add a `enableProbation` config option for configuring a client's load balancer
  probation setting

## 0.2.1

* Configs may now include a `tracers` section with pluggable tracers (although
  we don't provide any out of the box just yet)
* `namers` configurations may now configure Namers or NameInterpreters
  to support richer namer behavior.
* Add a loadBalancer section to the client config where a load balancer can be
  specified and configured.  The load balancers that are currently supported are
  p2c, ewma, aperture, and heap.
* Add a config.json admin endpoint which re-serializes the parsed linkerd config.
* Add a `maxConcurrentRequests` config option to limit number of concurrent
  requests accepted by a server.
* Add a `hostConnectionPool` client config section to control the number of
  connections maintained to destination hosts.
* Add a `attemptTTwitterUpgrade` thrift client config option to control whether
  thrift protocol upgrade should be attempted.

## 0.2.0

* This release contains **breaking changes** to the configuration file format.
  linkerd config files are now a bit more explicit and less "magical",
  in the following ways:
  * Router configuration options can no longer be specified globally at the
    root level of the config file, but must be specified per-router.
  * All routers must now include a `servers` section; previously, a default
    server port would be used if none was provided.
* New `thriftProtocol` config option allows the thrift protocol to be
  specified. We currently support `binary` (default) and `compact`.
* Added traffic routing support for marathon apps with slashes in
  their ids.
* Resolved a browser-compatibility issue in the admin page for those not
  using the latest-and-greatest Chrome/Firefox/Safari.


## 0.1.0

* Introduce Marathon-backed service discovery, for routing traffic in Mesos.
* Add new boundPath client TLS module for per-service TLS authentication.
* Upgrade to Finagle 6.33, the latest and greatest in Finagle-based technology.

## 0.0.11

* TLS, for real this time.
* Configuration updates: config now includes a client section, where you can
  configure client-specific parameters.

## 0.0.10

* We now support end-to-end TLS! However, verification is currently limited to
  global certs. See  https://github.com/BuoyantIO/linkerd/issues/64 for more on
  the upcoming roadmap.
* Prep work for "transparent TLS". Look for this in upcoming releases.
* Prep work for being able to generate Docker images from the repo, in service
  of a glorious containerized future.
* Dashboard improvements! Now harder, faster, better, and also stronger!

## 0.0.9

* Include ZooKeeper ServerSet support, for real this time.

## 0.0.8

* Big new feature alert! We now have Zookeeper ServerSet support.
* Server-side TLS support! Stay tuned for more security features coming in
  future releases...
* Added CONTRIBUTING.md with Contributor License Agreement. We are ready to
  receive your honorable pull requests!
* New `thriftMethodInDst` config option to allow for routing based on thrift
  method names.
* Admin port now configurable via an `admin/port` config parameters, for those
  of you who have Opinions About Ports.
* DTab explorer admin page now supports inspecting DTabs for all configured
  routers.
* New `/routers.json` endpoint with runtime router state.
* We now have a [slack channel](http://slack.linkerd.io)! Operators are
  standing by to field YOUR questions today.
* Admin site redesign to match [linkerd.io](https://linkerd.io/), now with
  favicon!

## 0.0.7

This is a big release! Get ready.

* Brand new name: :sunrise: linkerd :balloon:
* We're open source! This release is under Apache License v2.
* Tons of documentation on https://linkerd.io!
* This release adds config file support! You can express all your routing,
  listening, and protocol configuration needs in one convenient YAML file! See
  docs for how this works.

## 0.0.6

* Admin UI now features 25% more amazingness. :rainbow:
* Preliminary "pure" thrift support.
  * Default is framed transport with binary encoding; buffered transport also
    supported.
  * Out of the box, the router is configured to listen for thrift on port 4141
    (i.e. in addition to HTTP on port 4140), and forwards thrift calls to
    localhost:9998. This will almost definitely change in the future.
* Tons of performance tuning. We're benchmarking sub-1ms p99 request latency and
  40k+ qps throughput. Working on memory footprint reduction next.
* By popular demand, HTTP response code stats are now exported in metrics.json.
* Configurability still limited to what you can change in config.sh and disco/.
  Expect improvements here soon.

## 0.0.5

* Fancy Request Volume graph in the Admin page.
* Hide some internal interfaces from the Admin page.
* Modified interface labels to work in twitter-server's admin.

## 0.0.4

* Experimental Mux protocol support, for Advanced Users Only.
* New Admin UI that tries to not look like it was built by engineers.

## 0.0.3

* Using sophisticated shell script technology, we now ensure you have a
  sufficient Java version (we require JDK 8) before attempting to start the
  router.
* Upgrades to a newer version of the
  [Finagle](http://twitter.github.io/finagle/) library.
* More information added to HTTP tracing:
  * Host header
  * Transfer-Encoding header
* New configuration options for HTTP routing
  * Routing by URI can be disabled, which simplifies many common use-cases
  * Allow internal and external http service prefixes to be specified on the
    command-line
* Fixed the "downstream clients" admin interface

## 0.0.2

* Router start/stop commands now detect if the router is currently running,
  easily preventing a whole class of easily-preventable errors.
* Tarball permissions are fixed.
* New support for Consul-backed service discovery, if files aren't good enough
  for ya.

## 0.0.1

First release of the Buoyant Application Router.

* Complete with `router` script to start/stop/restart the router!
* Router is pre-configured with sane defaults for running locally.
* Filesystem-backed service discovery mechanism.<|MERGE_RESOLUTION|>--- conflicted
+++ resolved
@@ -3,13 +3,10 @@
 * Add a `debugTrace` parameter to the `tracers` config section, which enables
   printing all traces to the console.
 * Add etcd backed dtab storage.
-<<<<<<< HEAD
+* Introduce a default HTTP response classifier so that 5XX responses
+  are marked as failures.
 * Add announcer support!  linkerd can now announce to service discovery backends!
   * Add zk announcer.
-=======
-* Introduce a default HTTP response classifier so that 5XX responses
-  are marked as failures.
->>>>>>> 70b8580d
 
 ## 0.4.0
 
