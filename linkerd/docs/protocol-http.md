--- conflicted
+++ resolved
@@ -7,12 +7,6 @@
 
 * *httpAccessLog* -- Sets the access log path.  If not specified, no
 access log is written.
-<<<<<<< HEAD
-* *identifier* -- [Http-specific identifier](#protocol-http-identifiers)
-
-<a name="protocol-http-defaults"></a>
-## Defaults
-=======
 * *identifier* -- [Http-specific identifier](#protocol-http-identifiers) (default:
 io.l5d.methodAndHost)
 * *maxChunkKB* -- The maximum size of an HTTP chunk (default: 8KB)
@@ -30,15 +24,12 @@
 _Note_: These memory constraints are selected to allow reliable
 concurrent usage of linkerd. Changing these parameters may
 significantly alter linkerd's performance characteristics.
->>>>>>> 100b2d25
-
-The default identifier for HTTP/1.1 routers is `io.l5d.methodAndHost`.  The
-default _dstPrefix_ (i.e. for all identifiers) is `/http`. The default server
-port is `4140`.
-
-As an example, here's an http router config that routes all `POST`
+
+<a name="protocol-http-defaults"></a>
+## Example
+As an example, here's an HTTP router config that routes all `POST`
 requests to 8091 and all other requests to 8081, using the default
-identifier of `io.l5d.methodAndHost`:
+identifier of `io.l5d.methodAndHost`, listening on port 5000:
 
 ```yaml
 routers:
@@ -54,7 +45,7 @@
 
 (Note that the dtab is written in terms of names produced by the
 `methodAndHost` identifier. Using a different identifier would require a
-different set of dtab rules.)
+different set of dtab rules. See the next section for more on identifiers.)
 
 <a name="protocol-http-identifiers"></a>
 ## HTTP/1.1 Identifiers
@@ -96,6 +87,9 @@
 In both cases, `uri` is only considered a part of the logical name if the
 config option `httpUriInDst` is true.
 
+Note that `dstPrefix`, if unset in the identifier configuration block,
+defaults to "http".
+
 ### The Path Identifier
 
 This identifier is selected by setting the *kind* value of an *identifier*
@@ -118,7 +112,9 @@
   / dstPrefix / [*segments* number of segments from the URL path]
 ```
 
-For example, here's a router configured with the path identifier:
+Note that `dstPrefix`, if unset in the identifier configuration block,
+defaults to "http". For example, here's a router configured with the path
+identifier:
 
 ```yaml
 routers:
